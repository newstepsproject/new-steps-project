--- conflicted
+++ resolved
@@ -1,11 +1,7 @@
 'use client';
 
 import { Suspense } from 'react';
-<<<<<<< HEAD
-import SimpleLoginForm from './SimpleLoginForm';
-=======
 import WorkingLoginForm from './WorkingLoginForm';
->>>>>>> 750da3a6
 
 // Loading component for Suspense fallback
 function LoginLoading() {
@@ -24,11 +20,7 @@
 export default function LoginPage() {
   return (
     <Suspense fallback={<LoginLoading />}>
-<<<<<<< HEAD
-      <SimpleLoginForm />
-=======
       <WorkingLoginForm />
->>>>>>> 750da3a6
     </Suspense>
   );
 } 